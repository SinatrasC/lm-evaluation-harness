--- conflicted
+++ resolved
@@ -16,13 +16,8 @@
 os.environ["TOKENIZERS_PARALLELISM"] = "false"
 
 
-<<<<<<< HEAD
-def parse_args():
+def parse_args() -> argparse.Namespace:
     parser = argparse.ArgumentParser(formatter_class=argparse.RawTextHelpFormatter)
-=======
-def parse_args() -> argparse.Namespace:
-    parser = argparse.ArgumentParser()
->>>>>>> 8f448eed
     parser.add_argument("--model", required=True, help="Name of model e.g. `hf`")
     parser.add_argument(
         "--tasks",
